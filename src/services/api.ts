import axios from 'axios';
import type { 
  CourseCategory, 
  CreateCourseCategoryRequest, 
  UpdateCourseCategoryRequest,
  Course,
  CreateCourseRequest,
  UpdateCourseRequest,
  CourseTopic,
  CreateCourseTopicRequest,
  UpdateCourseTopicRequest,
  LobData,
  CreateLobDataRequest,
  UpdateLobDataRequest,
  UserProfile,
  CreateUserProfileRequest,
  UpdateUserProfileRequest,
  Coupon,
  CreateCouponRequest,
  UpdateCouponRequest,
  Review,
  CreateReviewRequest,
  UpdateReviewRequest,
  PaginatedResponse,
  LoginRequest,
  LoginResponse,
  AuthUser
} from '@/types/api';
import { getConfig } from '@/config/environments';

<<<<<<< HEAD
const API_BASE_URL = import.meta.env.VITE_API_BASE_URL || 'http://localhost:8081/api';
=======
// Get current environment configuration
const config = getConfig();
>>>>>>> f142f890

// Create axios instance with environment-based config
const apiClient = axios.create({
  baseURL: config.apiBaseUrl,
  headers: {
    'Content-Type': 'application/json',
  },
  timeout: config.timeout,
});

// Add response interceptor to handle new API response format
apiClient.interceptors.response.use(
  (response) => {
    // Handle the new API response format
    const data = response.data;
    
    // If it's the new format with success field
    if (data && typeof data.success === 'boolean') {
      if (!data.success) {
        // API returned success: false, treat as error
        const error = new Error(data.message || 'Operation failed') as any;
        error.response = response;
        throw error;
      }
      // Return the actual data for successful responses
      response.data = data.data;
    }
    
    return response;
  },
  (error) => {
    // Handle HTTP error responses
    if (error.response) {
      // Server responded with error status
      const responseData = error.response.data;
      let message = 'An error occurred';
      
      // Check if it's the new API format
      if (responseData && typeof responseData.success === 'boolean') {
        message = responseData.message || message;
      } else {
        // Fallback to old format
        message = responseData?.message || 
                 responseData?.errorMessage || 
                 'Operation failed';
      }
      
      error.message = message;
    } else if (error.request) {
      // Network error
      error.message = 'Network error. Please check your connection.';
    }
    return Promise.reject(error);
  }
);

// Authentication API
export const authApi = {
  // Login user
  login: async (credentials: LoginRequest): Promise<LoginResponse> => {
<<<<<<< HEAD
    console.log('🔐 Attempting login to:', `${API_BASE_URL}/auth/login`);
=======
    console.log('🔐 Attempting login to:', `${config.apiBaseUrl}/api/auth/login`);
>>>>>>> f142f890
    
    const response = await apiClient.post<any>('/auth/login', credentials);
    
    console.log('✅ Login successful:', response.data);
    
    // Map the actual API response to our expected LoginResponse format
    const mappedResponse: LoginResponse = {
      token: response.data.token,
      expiresIn: response.data.expiresIn,
      user: {
        id: response.data.userId,
        firstName: response.data.firstName,
        lastName: response.data.lastName,
        email: response.data.email,
        phoneNumber: '',
        dateOfBirth: '',
        gender: '',
        address: '',
        city: '',
        state: '',
        country: '',
        postalCode: '',
        profilePicture: '',
        isActive: true,
        createdBy: 'system',
        createdByName: 'System',
        modifiedBy: 'system',
        modifiedByName: 'System',
        createdDate: response.data.loginTime,
        modifiedDate: response.data.loginTime,
        deleted: false
      }
    };
    
    // Store token and user data in localStorage
    localStorage.setItem('authToken', mappedResponse.token);
    localStorage.setItem('authUser', JSON.stringify(mappedResponse.user));
    
    return mappedResponse;
  },

  // Logout user
  logout: async (): Promise<void> => {
    try {
      await apiClient.post('/auth/logout');
    } catch (error) {
      console.error('Logout error:', error);
    } finally {
      // Clear local storage regardless of API call success
      localStorage.removeItem('authToken');
      localStorage.removeItem('authUser');
    }
  },

  // Get current user
  getCurrentUser: (): AuthUser | null => {
    const userStr = localStorage.getItem('authUser');
    if (userStr) {
      try {
        return JSON.parse(userStr);
      } catch (error) {
        console.error('Error parsing user data:', error);
        localStorage.removeItem('authUser');
      }
    }
    return null;
  },

  // Check if user is authenticated
  isAuthenticated: (): boolean => {
    return !!localStorage.getItem('authToken');
  },

  // Refresh token (if your API supports it)
  refreshToken: async (): Promise<LoginResponse> => {
    const response = await apiClient.post<LoginResponse>('/auth/refresh');
    
    if (response.data.token) {
      localStorage.setItem('authToken', response.data.token);
      localStorage.setItem('authUser', JSON.stringify(response.data.user));
    }
    
    return response.data;
  }
};

// Request interceptor for adding auth tokens if needed
apiClient.interceptors.request.use(
  (config) => {
    // Add auth token here if available
    const token = localStorage.getItem('authToken');
    if (token) {
      config.headers.Authorization = `Bearer ${token}`;
    }
    return config;
  },
  (error) => {
    return Promise.reject(error);
  }
);


export const courseCategoryApi = {
  // Get all categories
  getAll: async (): Promise<CourseCategory[]> => {
    const response = await apiClient.get<CourseCategory[]>('/course-categories');
    return response.data;
  },

  // Get paginated categories
  getPaginated: async (page: number = 0, size: number = 10): Promise<PaginatedResponse<CourseCategory>> => {
    const response = await apiClient.get<PaginatedResponse<CourseCategory>>(
      `/course-categories/paged?page=${page}&size=${size}`
    );
    return response.data;
  },

  // Get category by ID
  getById: async (id: string): Promise<CourseCategory> => {
    const response = await apiClient.get<CourseCategory>(`/course-categories/${id}`);
    return response.data;
  },

  // Create new category
  create: async (category: CreateCourseCategoryRequest): Promise<CourseCategory> => {
    const response = await apiClient.post<CourseCategory>('/course-categories', category);
    return response.data;
  },

  // Update existing category
  update: async (id: string, category: UpdateCourseCategoryRequest): Promise<CourseCategory> => {
    const response = await apiClient.put<CourseCategory>(`/course-categories/${id}`, category);
    return response.data;
  },

  // Delete category
  delete: async (id: string): Promise<void> => {
    await apiClient.delete(`/course-categories/${id}`);
  },

  // Search categories
  search: async (criteria: { 
    categoryName?: string; 
    isActive?: boolean; 
    page?: number; 
    size?: number; 
  }): Promise<PaginatedResponse<CourseCategory>> => {
    const response = await apiClient.post<PaginatedResponse<CourseCategory>>(
      '/course-categories/search', 
      criteria
    );
    return response.data;
  },

  // Bulk delete categories
  bulkDelete: async (ids: string[]): Promise<void> => {
    await apiClient.post('/course-categories/bulk-delete', { ids });
  },

  // Toggle active status
  toggleActive: async (id: string): Promise<CourseCategory> => {
    const response = await apiClient.patch<CourseCategory>(`/course-categories/${id}/toggle-active`);
    return response.data;
  },
};

export const courseApi = {
  // Get all courses
  getAll: async (page: number = 0, size: number = 10): Promise<PaginatedResponse<Course>> => {
    const response = await apiClient.get<PaginatedResponse<Course>>(
      `/lob-fount-courses/paginated?page=${page}&size=${size}`
    );
    return response.data;
  },

  // Get paginated courses
  getPaginated: async (page: number = 0, size: number = 10): Promise<PaginatedResponse<Course>> => {
    const response = await apiClient.get<PaginatedResponse<Course>>(
      `/lob-fount-courses/paginated?page=${page}&size=${size}`
    );
    return response.data;
  },

  // Get course by ID
  getById: async (id: string): Promise<Course> => {
    const response = await apiClient.get<Course>(`/lob-fount-courses/${id}`);
    return response.data;
  },

  // Create new course
  create: async (course: CreateCourseRequest): Promise<Course> => {
    const response = await apiClient.post<Course>('/lob-fount-courses', course);
    return response.data;
  },

  // Update existing course
  update: async (id: string, course: UpdateCourseRequest): Promise<Course> => {
    const response = await apiClient.put<Course>(`/lob-fount-courses/${id}`, course);
    return response.data;
  },

  // Delete course
  delete: async (id: string): Promise<void> => {
    await apiClient.delete(`/lob-fount-courses/${id}`);
  },

  // Search courses
  search: async (criteria: { 
    name?: string;
    categoryId?: string;
    status?: string;
    minFees?: number;
    maxFees?: number;
    minRating?: number;
    maxRating?: number;
    tags?: string;
    page?: number; 
    size?: number; 
  }): Promise<PaginatedResponse<Course>> => {
    const response = await apiClient.post<PaginatedResponse<Course>>(
      '/lob-fount-courses/search', 
      criteria
    );
    return response.data;
  },

  // Bulk delete courses
  bulkDelete: async (ids: string[]): Promise<void> => {
    await apiClient.post('/lob-fount-courses/bulk-delete', { ids });
  },

  // Update course status
  updateStatus: async (id: string, status: Course['status']): Promise<Course> => {
    const response = await apiClient.patch<Course>(`/lob-fount-courses/${id}/status`, { status });
    return response.data;
  },

  // Get courses by category
  getByCategory: async (categoryId: string): Promise<Course[]> => {
    const response = await apiClient.get<Course[]>(`/lob-fount-courses/category/${categoryId}`);
    return response.data;
  },
};

export const courseTopicApi = {
  // Get all topics
  getAll: async (): Promise<CourseTopic[]> => {
    const response = await apiClient.get<CourseTopic[]>('/course-topics');
    return response.data;
  },

  // Get paginated topics
  getPaginated: async (page: number = 0, size: number = 10): Promise<PaginatedResponse<CourseTopic>> => {
    const response = await apiClient.get<PaginatedResponse<CourseTopic>>(
      `/course-topics/paginated?page=${page}&size=${size}`
    );
    return response.data;
  },

  // Get topic by ID
  getById: async (id: string): Promise<CourseTopic> => {
    const response = await apiClient.get<CourseTopic>(`/course-topics/${id}`);
    return response.data;
  },

  // Get topics by course
  getByCourse: async (courseId: string): Promise<CourseTopic[]> => {
    const response = await apiClient.get<CourseTopic[]>(`/course-topics/course/${courseId}`);
    return response.data;
  },

  // Create new topic
  create: async (topic: CreateCourseTopicRequest): Promise<CourseTopic> => {
    const response = await apiClient.post<CourseTopic>('/course-topics', topic);
    return response.data;
  },

  // Update existing topic
  update: async (id: string, topic: UpdateCourseTopicRequest): Promise<CourseTopic> => {
    const response = await apiClient.put<CourseTopic>(`/course-topics/${id}`, topic);
    return response.data;
  },

  // Delete topic
  delete: async (id: string): Promise<void> => {
    await apiClient.delete(`/course-topics/${id}`);
  },

  // Search topics
  search: async (criteria: { 
    topicName?: string;
    courseId?: string;
    isActive?: boolean;
    page?: number; 
    size?: number; 
  }): Promise<PaginatedResponse<CourseTopic>> => {
    const response = await apiClient.post<PaginatedResponse<CourseTopic>>(
      '/course-topics/search', 
      criteria
    );
    return response.data;
  },

  // Bulk delete topics
  bulkDelete: async (ids: string[]): Promise<void> => {
    await apiClient.post('/course-topics/bulk-delete', { ids });
  },

  // Toggle active status
  toggleActive: async (id: string): Promise<CourseTopic> => {
    const response = await apiClient.patch<CourseTopic>(`/course-topics/${id}/toggle-active`);
    return response.data;
  },

  // Reorder topics
  reorder: async (courseId: string, topicIds: string[]): Promise<void> => {
    await apiClient.patch(`/course-topics/course/${courseId}/reorder`, { topicIds });
  },
};

export const lobDataApi = {
  // Get all lob data
  getAll: async (): Promise<LobData[]> => {
    const response = await apiClient.get<LobData[]>('/lob-data');
    return response.data;
  },

  // Get paginated lob data
  getPaginated: async (page: number = 0, size: number = 10): Promise<PaginatedResponse<LobData>> => {
    const response = await apiClient.get<PaginatedResponse<LobData>>(
      `/lob-data/paginated?page=${page}&size=${size}`
    );
    return response.data;
  },

  // Get lob data by ID
  getById: async (id: string): Promise<LobData> => {
    const response = await apiClient.get<LobData>(`/lob-data/${id}`);
    return response.data;
  },

  // Get lob data by topic
  getByTopic: async (topicId: string): Promise<LobData[]> => {
    const response = await apiClient.get<LobData[]>(`/lob-data/topic/${topicId}`);
    return response.data;
  },

  // Create new lob data
  create: async (lobData: CreateLobDataRequest): Promise<LobData> => {
    const response = await apiClient.post<LobData>('/lob-data', lobData);
    return response.data;
  },

  // Update existing lob data
  update: async (id: string, lobData: UpdateLobDataRequest): Promise<LobData> => {
    const response = await apiClient.put<LobData>(`/lob-data/${id}`, lobData);
    return response.data;
  },

  // Delete lob data
  delete: async (id: string): Promise<void> => {
    await apiClient.delete(`/lob-data/${id}`);
  },

  // Search lob data
  search: async (criteria: { 
    lobName?: string;
    topicId?: string;
    lobType?: string;
    isActive?: boolean;
    page?: number; 
    size?: number; 
  }): Promise<PaginatedResponse<LobData>> => {
    const response = await apiClient.post<PaginatedResponse<LobData>>(
      '/lob-data/search', 
      criteria
    );
    return response.data;
  },

  // Bulk delete lob data
  bulkDelete: async (ids: string[]): Promise<void> => {
    await apiClient.post('/lob-data/bulk-delete', { ids });
  },

  // Toggle active status
  toggleActive: async (id: string): Promise<LobData> => {
    const response = await apiClient.patch<LobData>(`/lob-data/${id}/toggle-active`);
    return response.data;
  },

  // Reorder lob data within topic
  reorder: async (topicId: string, lobDataIds: string[]): Promise<void> => {
    await apiClient.patch(`/lob-data/topic/${topicId}/reorder`, { lobDataIds });
  },
};

export const userProfileApi = {
  // Get all users
  getAll: async (page: number = 0, size: number = 10): Promise<PaginatedResponse<UserProfile>> => {
    const response = await apiClient.get<PaginatedResponse<UserProfile>>(
      `/user-profiles/paginated?page=${page}&size=${size}`
    );
    return response.data;
  },

  // Get paginated users
  getPaginated: async (page: number = 0, size: number = 10): Promise<PaginatedResponse<UserProfile>> => {
    const response = await apiClient.get<PaginatedResponse<UserProfile>>(
      `/user-profiles/paginated?page=${page}&size=${size}`
    );
    return response.data;
  },

  // Get user by ID
  getById: async (id: string): Promise<UserProfile> => {
    const response = await apiClient.get<UserProfile>(`/user-profiles/${id}`);
    return response.data;
  },

  // Create new user
  create: async (user: CreateUserProfileRequest): Promise<UserProfile> => {
    const response = await apiClient.post<UserProfile>('/user-profiles', user);
    return response.data;
  },

  // Update existing user
  update: async (id: string, user: UpdateUserProfileRequest): Promise<UserProfile> => {
    const response = await apiClient.put<UserProfile>(`/user-profiles/${id}`, user);
    return response.data;
  },

  // Delete user
  delete: async (id: string): Promise<void> => {
    await apiClient.delete(`/user-profiles/${id}`);
  },

  // Search users
  search: async (criteria: { 
    firstName?: string;
    lastName?: string;
    email?: string;
    isActive?: boolean;
    city?: string;
    state?: string;
    country?: string;
    page?: number; 
    size?: number; 
  }): Promise<PaginatedResponse<UserProfile>> => {
    const response = await apiClient.post<PaginatedResponse<UserProfile>>(
      '/user-profiles/search', 
      criteria
    );
    return response.data;
  },

  // Bulk delete users
  bulkDelete: async (ids: string[]): Promise<void> => {
    await apiClient.post('/user-profiles/bulk-delete', { ids });
  },

  // Toggle active status
  toggleActive: async (id: string): Promise<UserProfile> => {
    const response = await apiClient.patch<UserProfile>(`/user-profiles/${id}/toggle-active`);
    return response.data;
  },
};

export const couponApi = {
  // Get all coupons
  getAll: async (): Promise<Coupon[]> => {
    const response = await apiClient.get<Coupon[]>('/coupons');
    return response.data;
  },

  // Get paginated coupons
  getPaginated: async (page: number = 0, size: number = 10): Promise<PaginatedResponse<Coupon>> => {
    const response = await apiClient.get<PaginatedResponse<Coupon>>(
      `/coupons/paginated?page=${page}&size=${size}`
    );
    return response.data;
  },

  // Get coupon by ID
  getById: async (id: string): Promise<Coupon> => {
    const response = await apiClient.get<Coupon>(`/coupons/${id}`);
    return response.data;
  },

  // Create new coupon
  create: async (coupon: CreateCouponRequest): Promise<Coupon> => {
    const response = await apiClient.post<Coupon>('/coupons', coupon);
    return response.data;
  },

  // Update existing coupon
  update: async (id: string, coupon: UpdateCouponRequest): Promise<Coupon> => {
    const response = await apiClient.put<Coupon>(`/coupons/${id}`, coupon);
    return response.data;
  },

  // Delete coupon
  delete: async (id: string): Promise<void> => {
    await apiClient.delete(`/coupons/${id}`);
  },

  // Search coupons
  search: async (criteria: { 
    code?: string;
    discountType?: string;
    isActive?: boolean;
    validFrom?: string;
    validTo?: string;
    page?: number; 
    size?: number; 
  }): Promise<PaginatedResponse<Coupon>> => {
    const response = await apiClient.post<PaginatedResponse<Coupon>>(
      '/coupons/search', 
      criteria
    );
    return response.data;
  },

  // Bulk delete coupons
  bulkDelete: async (ids: string[]): Promise<void> => {
    await apiClient.post('/coupons/bulk-delete', { ids });
  },

  // Toggle active status
  toggleActive: async (id: string): Promise<Coupon> => {
    const response = await apiClient.patch<Coupon>(`/coupons/${id}/toggle-active`);
    return response.data;
  },

  // Check coupon validity
  validate: async (code: string, courseId?: string): Promise<{ valid: boolean; coupon?: Coupon; message?: string }> => {
    const response = await apiClient.post<{ valid: boolean; coupon?: Coupon; message?: string }>('/coupons/validate', { 
      code, 
      courseId 
    });
    return response.data;
  },
};

export const reviewApi = {
  // Get all reviews
  getAll: async (page: number = 0, size: number = 10): Promise<PaginatedResponse<Review>> => {
    const response = await apiClient.get<PaginatedResponse<Review>>(
      `/reviews/paginated?page=${page}&size=${size}`
    );
    return response.data;
  },

  // Get review by ID
  getById: async (id: string): Promise<Review> => {
    const response = await apiClient.get<Review>(`/reviews/${id}`);
    return response.data;
  },

  // Get reviews by course
  getByCourse: async (courseId: string, page: number = 0, size: number = 10): Promise<PaginatedResponse<Review>> => {
    const response = await apiClient.get<PaginatedResponse<Review>>(
      `/reviews/course/${courseId}?page=${page}&size=${size}`
    );
    return response.data;
  },

  // Create new review
  create: async (review: CreateReviewRequest): Promise<Review> => {
    const response = await apiClient.post<Review>('/reviews', review);
    return response.data;
  },

  // Update existing review
  update: async (id: string, review: UpdateReviewRequest): Promise<Review> => {
    const response = await apiClient.put<Review>(`/reviews/${id}`, review);
    return response.data;
  },

  // Delete review
  delete: async (id: string): Promise<void> => {
    await apiClient.delete(`/reviews/${id}`);
  },

  // Search reviews
  search: async (query: string, page: number = 0, size: number = 10): Promise<PaginatedResponse<Review>> => {
    const response = await apiClient.get<PaginatedResponse<Review>>(
      `/reviews/search?query=${encodeURIComponent(query)}&page=${page}&size=${size}`
    );
    return response.data;
  },

  // Bulk delete reviews
  bulkDelete: async (ids: string[]): Promise<void> => {
    await apiClient.post('/reviews/bulk-delete', { ids });
  },

  // Approve review
  approve: async (id: string): Promise<Review> => {
    const response = await apiClient.patch<Review>(`/reviews/${id}/approve`);
    return response.data;
  },

  // Toggle public status
  togglePublic: async (id: string): Promise<Review> => {
    const response = await apiClient.patch<Review>(`/reviews/${id}/toggle-public`);
    return response.data;
  },

  // Mark review as helpful
  markHelpful: async (id: string): Promise<Review> => {
    const response = await apiClient.post<Review>(`/reviews/${id}/helpful`);
    return response.data;
  },
};

// Export userApi alias for consistency
export const userApi = userProfileApi;<|MERGE_RESOLUTION|>--- conflicted
+++ resolved
@@ -28,12 +28,8 @@
 } from '@/types/api';
 import { getConfig } from '@/config/environments';
 
-<<<<<<< HEAD
-const API_BASE_URL = import.meta.env.VITE_API_BASE_URL || 'http://localhost:8081/api';
-=======
 // Get current environment configuration
 const config = getConfig();
->>>>>>> f142f890
 
 // Create axios instance with environment-based config
 const apiClient = axios.create({
@@ -94,11 +90,7 @@
 export const authApi = {
   // Login user
   login: async (credentials: LoginRequest): Promise<LoginResponse> => {
-<<<<<<< HEAD
-    console.log('🔐 Attempting login to:', `${API_BASE_URL}/auth/login`);
-=======
-    console.log('🔐 Attempting login to:', `${config.apiBaseUrl}/api/auth/login`);
->>>>>>> f142f890
+    console.log('🔐 Attempting login to:', `${API_BASE_URL}/api/auth/login`);
     
     const response = await apiClient.post<any>('/auth/login', credentials);
     
