--- conflicted
+++ resolved
@@ -27,11 +27,7 @@
   AuthUser
 } from '@/types/api';
 
-<<<<<<< HEAD
 const API_BASE_URL = import.meta.env.VITE_API_BASE_URL || 'http://localhost:8081';
-=======
-const API_BASE_URL = import.meta.env.VITE_API_BASE_URL || 'http://localhost:8080';
->>>>>>> 00d2b1e0
 
 // Create axios instance with default config
 const apiClient = axios.create({
